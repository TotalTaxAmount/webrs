use log::{info, trace, warn};

use crate::{
  api::ApiMethod,
  handlers::Handlers,
  request::Request,
  response::{respond, Response},
};

use std::{net::SocketAddr, process::exit, sync::Arc, thread::AccessError, time::Duration};

use tokio::{
  io::AsyncReadExt,
  net::{TcpListener, TcpStream},
  sync::Mutex,
  time::sleep,
};

#[derive(Clone)]
pub struct WebrsHttp {
  api_methods: Arc<Mutex<Vec<Arc<Mutex<dyn ApiMethod + Send + Sync>>>>>,
  port: u16,
  compression: (
    bool, /* zstd */
    bool, /* br */
    bool, /* gzip */
  ),
  content_dir: String,
  running: Arc<Mutex<bool>>,
}

impl WebrsHttp {
  pub fn new(port: u16, compression: (bool, bool, bool), content_dir: String) -> Arc<Self> {
    Arc::new(Self {
      api_methods: Arc::new(Mutex::new(Vec::new())),
      port,
      compression,
      content_dir,
      running: Arc::new(Mutex::new(true)),
    })
  }

  pub fn get_compression(&self) -> (bool, bool, bool) {
    self.compression
  }

  pub fn get_content_dir(&self) -> String {
    self.content_dir.clone()
  }

  pub async fn get_api_methods(&self) -> Vec<Arc<Mutex<dyn ApiMethod + Send + Sync>>> {
    self.api_methods.lock().await.clone()
  }

  pub async fn register_method(&self, method: Arc<Mutex<dyn ApiMethod + Send + Sync>>) {
    let mut methods = self.api_methods.lock().await;
    methods.push(method);
  }

  pub async fn start(self: Arc<Self>) -> std::io::Result<()> {
    let listener = TcpListener::bind(format!("0.0.0.0:{}", self.port)).await?;
    info!("Started listening on port {}", self.port);
<<<<<<< HEAD
=======
    println!("Hello");
>>>>>>> c6648926

    while let Ok((s, a)) = listener.accept().await {
      if !*self.running.lock().await {
        break;
      }
      let clone = self.clone();

      tokio::spawn(async move {
        let _ = clone.handle(s, a).await;
      });
    }

    info!("Shutting down web server");
    exit(0);
   
  }

  pub async fn stop(&self) {
    let mut running = self.running.lock().await;
    *running = false;
  }

  async fn handle<'a>(
    &'a self,
    mut stream: TcpStream,
    addr: SocketAddr,
  ) -> Result<(), Box<dyn std::error::Error>> {
    let (mut r_stream, w_stream) = stream.split();
    let w_stream = Arc::new(Mutex::new(w_stream));

    loop {
      let mut raw: Vec<u8> = Vec::new();
      let mut buf: [u8; 4096] = [0; 4096];
      while !raw.windows(4).any(|w| w == b"\r\n\r\n") {
        let len = match r_stream.read(&mut buf).await {
          Ok(0) => return Ok(()),
          Ok(len) => len,
          Err(e) if e.kind() == std::io::ErrorKind::WouldBlock => {
            warn!("Would block, retrying...");
            sleep(Duration::from_secs(5)).await;
            continue;
          }
          Err(e) => {
            warn!("Read error: {}", e);
            break;
          }
        };

        raw.extend_from_slice(&buf[..len]);
      }

      let req: Request = match Request::parse(raw.as_slice()) {
        Ok(r) => r,
        Err(e) => {
          respond(
            w_stream.clone(),
            Response::basic(e.get_code(), e.get_description()),
          )
          .await;
          continue;
        }
      };

      let req_id = req.get_id();

      info!(
        "[Request {}] from {}: {:?} {} HTTP/1.1",
        req_id,
        addr.ip(),
        req.get_type(),
        req.get_endpoint()
      );

      let res = Handlers::handle_request(self, req.clone()).await;

      if let Some(r) = res {
        respond(w_stream.clone(), r).await;
      } else {
        warn!("[Request {}] No response", req_id);
        respond(w_stream.clone(), Response::basic(400, "Bad Request")).await;
      }

      if let Some(c) = req.get_headers().get("connection") {
        if c.to_ascii_lowercase() != "keep-alive" {
          trace!("[Request {}] Connection: {}", req_id, c);
          break;
        }
      } else {
        trace!("[Request {}] No connection header", req_id);
        break;
      }
    }

    trace!("Connection to {} closed", addr.ip());

    Ok(())
  }
}<|MERGE_RESOLUTION|>--- conflicted
+++ resolved
@@ -5,11 +5,19 @@
   handlers::Handlers,
   request::Request,
   response::{respond, Response},
+  api::ApiMethod,
+  handlers::Handlers,
+  request::Request,
+  response::{respond, Response},
 };
 
 use std::{net::SocketAddr, process::exit, sync::Arc, thread::AccessError, time::Duration};
 
 use tokio::{
+  io::AsyncReadExt,
+  net::{TcpListener, TcpStream},
+  sync::Mutex,
+  time::sleep,
   io::AsyncReadExt,
   net::{TcpListener, TcpStream},
   sync::Mutex,
@@ -27,6 +35,15 @@
   ),
   content_dir: String,
   running: Arc<Mutex<bool>>,
+  api_methods: Arc<Mutex<Vec<Arc<Mutex<dyn ApiMethod + Send + Sync>>>>>,
+  port: u16,
+  compression: (
+    bool, /* zstd */
+    bool, /* br */
+    bool, /* gzip */
+  ),
+  content_dir: String,
+  running: Arc<Mutex<bool>>,
 }
 
 impl WebrsHttp {
@@ -39,15 +56,33 @@
       running: Arc::new(Mutex::new(true)),
     })
   }
+  pub fn new(port: u16, compression: (bool, bool, bool), content_dir: String) -> Arc<Self> {
+    Arc::new(Self {
+      api_methods: Arc::new(Mutex::new(Vec::new())),
+      port,
+      compression,
+      content_dir,
+      running: Arc::new(Mutex::new(true)),
+    })
+  }
 
   pub fn get_compression(&self) -> (bool, bool, bool) {
     self.compression
   }
+  pub fn get_compression(&self) -> (bool, bool, bool) {
+    self.compression
+  }
 
   pub fn get_content_dir(&self) -> String {
     self.content_dir.clone()
   }
-
+  pub fn get_content_dir(&self) -> String {
+    self.content_dir.clone()
+  }
+
+  pub async fn get_api_methods(&self) -> Vec<Arc<Mutex<dyn ApiMethod + Send + Sync>>> {
+    self.api_methods.lock().await.clone()
+  }
   pub async fn get_api_methods(&self) -> Vec<Arc<Mutex<dyn ApiMethod + Send + Sync>>> {
     self.api_methods.lock().await.clone()
   }
@@ -56,15 +91,20 @@
     let mut methods = self.api_methods.lock().await;
     methods.push(method);
   }
+  pub async fn register_method(&self, method: Arc<Mutex<dyn ApiMethod + Send + Sync>>) {
+    let mut methods = self.api_methods.lock().await;
+    methods.push(method);
+  }
 
   pub async fn start(self: Arc<Self>) -> std::io::Result<()> {
     let listener = TcpListener::bind(format!("0.0.0.0:{}", self.port)).await?;
     info!("Started listening on port {}", self.port);
-<<<<<<< HEAD
-=======
-    println!("Hello");
->>>>>>> c6648926
-
+
+    while let Ok((s, a)) = listener.accept().await {
+      if !*self.running.lock().await {
+        break;
+      }
+      let clone = self.clone();
     while let Ok((s, a)) = listener.accept().await {
       if !*self.running.lock().await {
         break;
@@ -75,17 +115,36 @@
         let _ = clone.handle(s, a).await;
       });
     }
+      tokio::spawn(async move {
+        let _ = clone.handle(s, a).await;
+      });
+    }
 
     info!("Shutting down web server");
     exit(0);
    
   }
+    info!("Shutting down web server");
+    exit(0);
+   
+  }
 
   pub async fn stop(&self) {
     let mut running = self.running.lock().await;
     *running = false;
   }
-
+  pub async fn stop(&self) {
+    let mut running = self.running.lock().await;
+    *running = false;
+  }
+
+  async fn handle<'a>(
+    &'a self,
+    mut stream: TcpStream,
+    addr: SocketAddr,
+  ) -> Result<(), Box<dyn std::error::Error>> {
+    let (mut r_stream, w_stream) = stream.split();
+    let w_stream = Arc::new(Mutex::new(w_stream));
   async fn handle<'a>(
     &'a self,
     mut stream: TcpStream,
@@ -111,7 +170,26 @@
             break;
           }
         };
-
+    loop {
+      let mut raw: Vec<u8> = Vec::new();
+      let mut buf: [u8; 4096] = [0; 4096];
+      while !raw.windows(4).any(|w| w == b"\r\n\r\n") {
+        let len = match r_stream.read(&mut buf).await {
+          Ok(0) => return Ok(()),
+          Ok(len) => len,
+          Err(e) if e.kind() == std::io::ErrorKind::WouldBlock => {
+            warn!("Would block, retrying...");
+            sleep(Duration::from_secs(5)).await;
+            continue;
+          }
+          Err(e) => {
+            warn!("Read error: {}", e);
+            break;
+          }
+        };
+
+        raw.extend_from_slice(&buf[..len]);
+      }
         raw.extend_from_slice(&buf[..len]);
       }
 
@@ -126,7 +204,19 @@
           continue;
         }
       };
-
+      let req: Request = match Request::parse(raw.as_slice()) {
+        Ok(r) => r,
+        Err(e) => {
+          respond(
+            w_stream.clone(),
+            Response::basic(e.get_code(), e.get_description()),
+          )
+          .await;
+          continue;
+        }
+      };
+
+      let req_id = req.get_id();
       let req_id = req.get_id();
 
       info!(
@@ -136,9 +226,23 @@
         req.get_type(),
         req.get_endpoint()
       );
+      info!(
+        "[Request {}] from {}: {:?} {} HTTP/1.1",
+        req_id,
+        addr.ip(),
+        req.get_type(),
+        req.get_endpoint()
+      );
 
       let res = Handlers::handle_request(self, req.clone()).await;
-
+      let res = Handlers::handle_request(self, req.clone()).await;
+
+      if let Some(r) = res {
+        respond(w_stream.clone(), r).await;
+      } else {
+        warn!("[Request {}] No response", req_id);
+        respond(w_stream.clone(), Response::basic(400, "Bad Request")).await;
+      }
       if let Some(r) = res {
         respond(w_stream.clone(), r).await;
       } else {
@@ -156,9 +260,22 @@
         break;
       }
     }
+      if let Some(c) = req.get_headers().get("connection") {
+        if c.to_ascii_lowercase() != "keep-alive" {
+          trace!("[Request {}] Connection: {}", req_id, c);
+          break;
+        }
+      } else {
+        trace!("[Request {}] No connection header", req_id);
+        break;
+      }
+    }
 
     trace!("Connection to {} closed", addr.ip());
+    trace!("Connection to {} closed", addr.ip());
 
     Ok(())
   }
+    Ok(())
+  }
 }
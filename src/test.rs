--- conflicted
+++ resolved
@@ -96,51 +96,10 @@
 
     let test_server = WebrsHttp::new(8080, (true, true, true), "".to_string());
 
-<<<<<<< HEAD
-    #[tokio::test]
-    async fn test_add_api() {
-        struct TestMethod {
-            test: u16,
-        }
-
-        #[async_trait]
-        impl ApiMethod for TestMethod {
-            fn get_endpoint(&self) -> &str {
-                "/test"
-            }
-
-            async fn handle_get<'s, 'r>(&'s mut self, req: Request<'r>) -> Option<Response<'r>>
-            where
-                'r: 's,
-            {
-                None
-            }
-
-            async fn handle_post<'s, 'r>(&'s mut self, req: Request<'r>) -> Option<Response<'r>>
-            where
-                'r: 's,
-            {
-                None
-            }
-        }
-
-        let method = TestMethod { test: 0 };
-
-        let test_server = WebrsHttp::new(
-            vec![Arc::new(Mutex::new(method))],
-            8081,
-            (true, true, true),
-            "".to_string(),
-        );
-        test_server.start().await.unwrap();
-        assert_eq!(true, false);
-    }
-=======
     test_server
       .register_method(Arc::new(Mutex::new(method)))
       .await;
     test_server.clone().start().await.unwrap();
     // test_server.stop().await;
   }
->>>>>>> 10590126
 }